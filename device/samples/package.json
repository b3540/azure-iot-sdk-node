--- conflicted
+++ resolved
@@ -6,19 +6,12 @@
   "author": "Microsoft Corp.",
   "license": "MIT",
   "dependencies": {
-<<<<<<< HEAD
-    "azure-iot-device": "1.0.14",
-    "azure-iot-device-amqp": "1.0.14",
-    "azure-iot-device-http": "1.0.15",
-    "azure-iot-device-mqtt": "1.0.14",
-    "es5-shim": "^4.5.9",
-    "lodash": "^4.15.0"
-=======
     "azure-iot-device": "1.0.15",
     "azure-iot-device-amqp": "1.0.15",
     "azure-iot-device-http": "1.0.16",
-    "azure-iot-device-mqtt": "1.0.15"
->>>>>>> e8e9cd81
+    "azure-iot-device-mqtt": "1.0.15",
+    "es5-shim": "^4.5.9",
+    "lodash": "^4.15.0"
   },
   "devDependencies": {
     "jshint": "^2.9.2"
